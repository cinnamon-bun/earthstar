import fetch from 'isomorphic-fetch';
import {
    WorkspaceAddress,
    WriteResult,
} from '../util/types';
import {
    Emitter
} from '../util/emitter';
import { IStorage, IStorageAsync } from '../storage/storageTypes';
import { sleep } from '../util/helpers';
import Logger from '../util/log'

const syncer1Logger = new Logger('syncer1 💚')
const syncerHttpLogger = new Logger('sync http alg 🌲')

// sync states
//  idle      sync has not been attempted since page load
//  syncing   syncing is happening now
//  success   syncing succeeded
//  failure   syncing failed (probably couldn't connect to pub)
export interface Pub {
    domain : string;
    syncState : 'idle' | 'syncing' | 'success' | 'failure';
    lastSync : number;
}
export interface SyncState {
    pubs : Pub[];
    // overall success is at least one pub success and any number of failures.
    // TODO: add a 'mixed' state
    syncState : 'idle' | 'syncing' | 'success' | 'failure';
    lastSync : number;
}

let ensureTrailingSlash = (url : string) : string =>
    // input is a URL with no path, like https://mypub.com or https://mypub.com/
    url.endsWith('/') ? url : url + '/';


// Manage pubs and syncing state.
// Defer to the SyncLocalAndHttp class for the nitty-gritty details.
export class Syncer1 {
    storage : IStorage | IStorageAsync;
    onChange : Emitter<SyncState>;
    state : SyncState;
    constructor(store : IStorage | IStorageAsync) {
        this.storage = store;
        this.onChange = new Emitter<SyncState>();
        this.state = {
            pubs: [],
            syncState: 'idle',
            lastSync: 0,
        }
    }
    removePub(url : string) {
        url = ensureTrailingSlash(url);
        let numBefore = this.state.pubs.length;
        this.state.pubs = this.state.pubs.filter(pub => pub.domain !== url);
        let numAfter = this.state.pubs.length;
        if (numBefore !== numAfter) {
            this.onChange.send(this.state);
        }
    }
    addPub(domain : string) {
        domain = ensureTrailingSlash(domain);

        // don't allow adding the same pub twice
        if (this.state.pubs.filter(pub => pub.domain === domain).length > 0) { return; }

        this.state.pubs.push({
            domain: domain,
            syncState: 'idle',
            lastSync: 0,
        });
        this.onChange.send(this.state);
    }
    async sync() {
        syncer1Logger.log('starting');
        this.state.syncState = 'syncing';
        this.onChange.send(this.state);
        let numSuccessfulPubs = 0;
        let numFailedPubs = 0;

        let syncPromises : {prom: Promise<any>, pub: any}[] = [];
        // start each pub syncing
        for (let pub of this.state.pubs) {
            syncer1Logger.log('starting pub:', pub.domain);
            pub.syncState = 'syncing';
            this.onChange.send(this.state);

            syncPromises.push({
                prom: syncLocalAndHttp(this.storage, pub.domain),
                pub: pub
            });
        }
        // when each one finishes (not necessarily in the same order), report its results
        for (let {prom, pub} of syncPromises) {
            let resultStats = await prom;
            syncer1Logger.log('finished pub');
            syncer1Logger.log(JSON.stringify(resultStats, null, 2));
            if (resultStats.pull === null && resultStats.push === null) {
                pub.syncState = 'failure';
                numFailedPubs += 1;
            } else {
                pub.lastSync = Date.now();
                pub.syncState = 'success';
                numSuccessfulPubs += 1;
            }
            this.onChange.send(this.state);
        }

        // wait a moment so the user can keep track of what's happening
        await sleep(150);

        syncer1Logger.log('finished all pubs');
        this.state.lastSync = Date.now();
        if (numSuccessfulPubs > 0) { this.state.syncState = 'success'; }
        else if (numFailedPubs > 0) { this.state.syncState = 'failure'; }
        else { this.state.syncState = 'idle'; }  // apparently we have no pubs at all
        this.onChange.send(this.state);
    }
}

//================================================================================

let urlToGetDocuments = (domain : string, workspace : WorkspaceAddress) =>
    // domain should already end in a slash.
    // output is like https://mypub.com/earthstar-api/v1/+gardening.xxxxxxxx/documents
    `${domain}earthstar-api/v1/${workspace}/documents`;
let urlToPostDocuments = urlToGetDocuments;

<<<<<<< HEAD
// This is the actual HTTP syncing algorithm
export let syncLocalAndHttp = async (storage : IStorage, domain : string) => {
    syncerHttpLogger.log('existing database workspace:', storage.workspace);
=======
export let syncLocalAndHttp = async (storage : IStorage | IStorageAsync, domain : string) => {
    logSyncAlg('existing database workspace:', storage.workspace);
>>>>>>> ca12365a
    let resultStats : any = {
        pull: null,
        push: null,
    }
    domain = ensureTrailingSlash(domain);

    // pull from server
    // this can 404 the first time, because the server only creates workspaces
    // when we push them
    syncerHttpLogger.log('pulling from ' + domain);
    let resp : any;
    try {
        resp = await fetch(urlToGetDocuments(domain, storage.workspace));
    } catch (e) {
        syncerHttpLogger.error('ERROR: could not connect to server');
        syncerHttpLogger.error(e.toString());
        return resultStats;
    }
    resultStats.pull = {
        numIngested: 0,
        numIgnored: 0,
        numTotal: 0,
    };
    if (resp.status === 404) {
        syncerHttpLogger.warn('    server 404: server does not know about this workspace yet');
    } else {
        let docs = await resp.json();
        resultStats.pull.numTotal = docs.length;
        for (let doc of docs) {
            const ingestResult = await storage.ingestDocument(doc, 'TODO: session id');
            if (ingestResult === WriteResult.Accepted) { resultStats.pull.numIngested += 1; }
            else { resultStats.pull.numIgnored += 1; }
        }
        syncerHttpLogger.log(JSON.stringify(resultStats.pull, null, 2));
    }

    // push to server
    syncerHttpLogger.log('pushing to ' + domain);
    let resp2 : any;
    try {
<<<<<<< HEAD
        resp2 = await fetch(urlToPostDocuments(domain, storage.workspace), {
=======
        const docs = await storage.documents({history: 'all'});
        resp2 = await fetch(urlPostDocuments(domain, storage.workspace), {
>>>>>>> ca12365a
            method: 'post',
            body:    JSON.stringify(docs),
            headers: { 'Content-Type': 'application/json' },
        });
    } catch (e) {
        syncerHttpLogger.error('ERROR: could not connect to server');
        syncerHttpLogger.error(e.toString());
        return resultStats;
    }
    if (resp2.status === 404) {
        syncerHttpLogger.warn('    server 404: server is not accepting new workspaces');
    } else if (resp2.status === 403) {
        syncerHttpLogger.warn('    server 403: server is in readonly mode');
    } else {
        resultStats.pushStats = await resp2.json();
        syncerHttpLogger.log(JSON.stringify(resultStats.pushStats, null, 2));
    }

    return resultStats;
};<|MERGE_RESOLUTION|>--- conflicted
+++ resolved
@@ -128,14 +128,8 @@
     `${domain}earthstar-api/v1/${workspace}/documents`;
 let urlToPostDocuments = urlToGetDocuments;
 
-<<<<<<< HEAD
-// This is the actual HTTP syncing algorithm
-export let syncLocalAndHttp = async (storage : IStorage, domain : string) => {
+export let syncLocalAndHttp = async (storage : IStorage | IStorageAsync, domain : string) => {
     syncerHttpLogger.log('existing database workspace:', storage.workspace);
-=======
-export let syncLocalAndHttp = async (storage : IStorage | IStorageAsync, domain : string) => {
-    logSyncAlg('existing database workspace:', storage.workspace);
->>>>>>> ca12365a
     let resultStats : any = {
         pull: null,
         push: null,
@@ -176,12 +170,8 @@
     syncerHttpLogger.log('pushing to ' + domain);
     let resp2 : any;
     try {
-<<<<<<< HEAD
+        const docs = await storage.documents({history: 'all'});
         resp2 = await fetch(urlToPostDocuments(domain, storage.workspace), {
-=======
-        const docs = await storage.documents({history: 'all'});
-        resp2 = await fetch(urlPostDocuments(domain, storage.workspace), {
->>>>>>> ca12365a
             method: 'post',
             body:    JSON.stringify(docs),
             headers: { 'Content-Type': 'application/json' },
